--- conflicted
+++ resolved
@@ -140,16 +140,11 @@
             else:
                 # Individual question result
                 task_id = result['task_id']
-<<<<<<< HEAD
                 filename = save_trajectory_to_history(task_id, result['full_response'])
                 if odd_count%2 == 0:
                     from tool_registry_optimizer import optimize_tool_registry
                     print("Optimizing tool registry...")
                     optimize_tool_registry("mcp_tools_registry.json", "mcp_tools_registry.json", filename)
-=======
-                print(f"\n Task ID: {task_id}")
-                
->>>>>>> 2a4c3aac
                 # Skip if already processed and resuming
                 if result.get('skipped', False):
                     skipped_count += 1
